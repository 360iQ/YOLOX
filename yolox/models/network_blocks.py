--- conflicted
+++ resolved
@@ -287,7 +287,66 @@
         return self.conv(x)
 
 
-<<<<<<< HEAD
+class CBAM(nn.Module):
+    """
+    Convolutional Block Attention Module (CBAM)
+    As described in "CBAM: Convolutional Block Attention Module" and
+    "Improved YOLOX Foreign Object Detection Algorithm for Transmission Lines"
+    Main publication: https://onlinelibrary.wiley.com/doi/epdf/10.1155/2022/5835693
+    Block description: https://arxiv.org/pdf/1807.06521
+
+    an be added to darknet backbone to dark3 dark4 and dark5 with number of base channels like in CSPLayer.
+    """
+    def __init__(self, channel, reduction=16):
+        super().__init__()
+        # Channel attention components
+        self.avg_pool = nn.AdaptiveAvgPool2d(1)
+        self.max_pool = nn.AdaptiveMaxPool2d(1)
+
+        # Shared MLP for channel attention
+        self.mlp = nn.Sequential(
+            nn.Linear(channel, channel // reduction, bias=False),
+            nn.ReLU(inplace=True),
+            nn.Linear(channel // reduction, channel, bias=False)
+        )
+
+        # Spatial attention components
+        self.conv_spatial = nn.Sequential(
+            nn.Conv2d(2, 1, kernel_size=7, padding=3, bias=False),
+            nn.Sigmoid()
+        )
+
+        self.sigmoid = nn.Sigmoid()
+
+    def forward(self, x):
+        # Save the input for the residual connection
+        residual = x
+
+        # ---------- Channel Attention ----------
+        # Apply average and max pooling
+        avg_out = self.mlp(self.avg_pool(x).view(x.size(0), -1))
+        max_out = self.mlp(self.max_pool(x).view(x.size(0), -1))
+
+        # Combine and apply sigmoid
+        channel_attention = self.sigmoid(avg_out + max_out).view(x.size(0), x.size(1), 1, 1)
+
+        # Apply channel attention
+        x_channel = x * channel_attention
+
+        # ---------- Spatial Attention ----------
+        # Generate spatial attention map
+        avg_spatial = torch.mean(x_channel, dim=1, keepdim=True)
+        max_spatial = torch.max(x_channel, dim=1, keepdim=True)[0]
+        spatial_features = torch.cat([avg_spatial, max_spatial], dim=1)
+        spatial_attention = self.conv_spatial(spatial_features)
+
+        # Apply spatial attention (sequentially after channel attention)
+        x_refined = x_channel * spatial_attention
+
+        # Add the residual connection
+        return x_refined + residual
+
+
 def autopad(k, p=None, d=1):  # kernel, padding, dilation
     # Pad to 'same' shape outputs
     if d > 1:
@@ -375,64 +434,4 @@
     def forward(self, x):
         x = x + self.ma(self.q(self.norm1(x)), self.k(self.norm1(x)), self.v(self.norm1(x)))[0]
         x = x + self.fc2(self.act(self.fc1(self.norm2(x))))
-        return x
-=======
-class CBAM(nn.Module):
-    """
-    Convolutional Block Attention Module (CBAM)
-    As described in "CBAM: Convolutional Block Attention Module" and
-    "Improved YOLOX Foreign Object Detection Algorithm for Transmission Lines"
-    Main publication: https://onlinelibrary.wiley.com/doi/epdf/10.1155/2022/5835693
-    Block description: https://arxiv.org/pdf/1807.06521
-
-    an be added to darknet backbone to dark3 dark4 and dark5 with number of base channels like in CSPLayer.
-    """
-    def __init__(self, channel, reduction=16):
-        super().__init__()
-        # Channel attention components
-        self.avg_pool = nn.AdaptiveAvgPool2d(1)
-        self.max_pool = nn.AdaptiveMaxPool2d(1)
-
-        # Shared MLP for channel attention
-        self.mlp = nn.Sequential(
-            nn.Linear(channel, channel // reduction, bias=False),
-            nn.ReLU(inplace=True),
-            nn.Linear(channel // reduction, channel, bias=False)
-        )
-
-        # Spatial attention components
-        self.conv_spatial = nn.Sequential(
-            nn.Conv2d(2, 1, kernel_size=7, padding=3, bias=False),
-            nn.Sigmoid()
-        )
-
-        self.sigmoid = nn.Sigmoid()
-
-    def forward(self, x):
-        # Save the input for the residual connection
-        residual = x
-
-        # ---------- Channel Attention ----------
-        # Apply average and max pooling
-        avg_out = self.mlp(self.avg_pool(x).view(x.size(0), -1))
-        max_out = self.mlp(self.max_pool(x).view(x.size(0), -1))
-
-        # Combine and apply sigmoid
-        channel_attention = self.sigmoid(avg_out + max_out).view(x.size(0), x.size(1), 1, 1)
-
-        # Apply channel attention
-        x_channel = x * channel_attention
-
-        # ---------- Spatial Attention ----------
-        # Generate spatial attention map
-        avg_spatial = torch.mean(x_channel, dim=1, keepdim=True)
-        max_spatial = torch.max(x_channel, dim=1, keepdim=True)[0]
-        spatial_features = torch.cat([avg_spatial, max_spatial], dim=1)
-        spatial_attention = self.conv_spatial(spatial_features)
-
-        # Apply spatial attention (sequentially after channel attention)
-        x_refined = x_channel * spatial_attention
-
-        # Add the residual connection
-        return x_refined + residual
->>>>>>> 7b17e9a0
+        return x